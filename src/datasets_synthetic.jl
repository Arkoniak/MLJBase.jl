--- conflicted
+++ resolved
@@ -1,123 +1,108 @@
-module DatasetsSynthetic
+runif_ab(n, p, minval, maxval) = (maxval - minval) .* rand(n, p) .+ minval
+# runif_ab(n, minval, maxval)    = unif_ab(n, 1, minval, maxval)
+# runif_0b(n, maxval)            = unif_ab(n, 1, 0, maxval)
 
-using Random
-export make_blobs, make_circles, make_moons
-
-uniform_sample_in_zero_maxval(p, maxval) = maxval .* (1 .- rand(p))
-uniform_sample_in_minval_maxval(p, minval, maxval) = (maxval-minval) .* rand(p) .+ minval
-uniform_sample_in_minval_maxval(n, p, minval, maxval) = (maxval-minval) .* rand(n, p) .+ minval
-normal_sample(p, mu, var) = mu .+ sqrt(var) .* randn(p)
+# rnorm(n, p, mu=0.0, std=1.0) = mu .+ std .* randn(n, p)
 
 
 """
-Shuffles the rows of an Array `X` and the values of a vector `y` using a randomly
-generated permutation. The same permutation is used to shuffle both `X` and `y`.
+make_blobs(n=100, p=2; kwargs...)
+
+Generate gaussian blobs with `n` examples of `p` features.
+Return a `n x p` matrix with the samples and an integer vector indicating the
+membership of each point.
+
+## Keyword arguments
+
+* `shuffle=true`:             whether to shuffle the resulting points,
+* `centers=3`:                either a number of centers or a `c x p` matrix with `c` pre-determined centers,
+* `cluster_std=1.0`:          the standard deviation(s) of each blob,
+* `center_box=(-10. => 10.)`: the limits of the `p`-dimensional cube within which the cluster centers are drawn if they are not provided,
+* `rng=nothing`:              to make the blobs reproducible.
 """
-function shuffle_Xy(X, y; random_seed=Random.GLOBAL_RNG)
-    Random.seed!(random_seed)
-    perm = randperm(length(y))
-    return X[perm,:], y[perm]
-end
-
-
-"""
-make_blobs(n::Int=100;
-           p::Int=2,
-           centers::Int=3,
-           cluster_std=1.0,
-           center_box=(-10.,10.),
-           element_type=Float64,
-           random_seed=Random.GLOBAL_RNG,
-           return_centers=false)
-
-Generates a dataset with `n` examples of dimension `p` and returns a vector containing
-as integers the membership of the different points generated.
-
-The data is roughly grouped around several `centers`  which are created using `cluster_std`.
-The data lives inside `center_box` in the case it is randomly generated.
-
-- If `centers` is an integer the centroids are created randomly.
-- If `centers` is an Array containing points the centroids are picked from `centers`.
-- If `return_centers=true` the centroids of the blobs are returned.
-"""
-function make_blobs(n::Int=100; p::Int=2,
-<<<<<<< HEAD
-                    shuffle::Bool=false, centers=3, cluster_std::Real=1.0, center_box=(-10.,10.),
-=======
-                    shuffle::Bool=false, centers::Int=3, cluster_std::Real=1.0, center_box=(-10.,10.),
->>>>>>> 96b7d42f
-                    element_type=Float64, random_seed=Random.GLOBAL_RNG, return_centers=false, verbose=0)
-
-    Random.seed!(random_seed)
-    X = zeros(n, p)
-    y = zeros(n)
-
-    if typeof(centers) <: Int
+function make_blobs(n::Integer=100, p::Integer=2; shuffle::Bool=true,
+                    centers::Union{<:Integer,Matrix{<:Real}}=3,
+                    cluster_std::Union{<:Real,Vector{<:Real}}=1.0,
+                    center_box::Pair{<:Real,<:Real}=(-10.0 => 10.0),
+                    rng=nothing)
+    # check arguments make sense
+    if n < 1 || p < 1
+        throw(ArgumentError(
+            "Expected `n` and `p` to be at least 1."))
+    end
+    if center_box.first >= center_box.second
+        throw(ArgumentError(
+            "Domain for the centers improperly defined expected a pair " *
+            "`a => b` with `a < b`."))
+    end
+    if centers isa Matrix
+        if size(centers, 2) != p
+            throw(ArgumentError(
+                "The centers provided have dimension ($(size(centers, 2))) " *
+                "that doesn't match the one specified ($(p))."))
+        end
+        n_centers = size(centers, 1)
+    else
+        # in case the centers aren't provided, draw them from the box
         n_centers = centers
-        center_sample = uniform_sample_in_minval_maxval(n, p, center_box[1], center_box[2])
+        centers   = runif_ab(n_centers, p, center_box...)
+    end
+    if cluster_std isa Vector
+        if length(cluster_std) != n_centers
+            throw(ArgumentError(
+                "$(length(cluster_std)) standard deviations given but there " *
+                "are $(n_centers) centers."))
+        end
+        if any(cluster_std .<= 0)
+            throw(ArgumentError(
+                "Cluster(s) standard deviation(s) must be positive."))
+        end
     else
-        n_centers = length(centers)
+        # In case only one std is given, repeat it for each center
+        cluster_std = fill(cluster_std, n_centers)
     end
 
-    if typeof(cluster_std) <: AbstractFloat
-        cluster_std = cluster_std * randn(n_centers)
+    rng === nothing || Random.seed!(rng)
+
+    # split points equally among centers
+    ni, r    = divrem(n, n_centers)
+    ns       = fill(ni, n_centers)
+    ns[end] += r
+
+    # vector of memberships
+    y = vcat((fill(i, ni) for (i, ni) in enumerate(ns))...)
+
+    # Pre-generate random points then modify for each center
+    X    = randn(n, p)
+    nss  = [1, cumsum(ns)...]
+    # ranges of rows for each center
+    rows = [nss[i]:nss[i+1] for i in 1:n_centers]
+    @inbounds for c in 1:n_centers
+        Xc = view(X, rows[c], :)
+        # adjust standard deviation
+        Xc .*= cluster_std[c]
+        # adjust center
+        Xc .+= centers[c, :]'
     end
 
-    # generates div(n, n_centers) examples assigned to each center
-    n_per_center = [div(n, n_centers) for x  in 1:n_centers]
+    shuffle && return shuffle_rows(X, y)
 
-    # adds the reamainding examples to each center up to n
-    n_per_center = fill(div(n,n_centers), n_centers)
-    n_per_center[end] += rem(n,n_centers)
-
-    # generates the actual vectors close to each center blob
-    start_ind = 1
-    for (i, (n_blob, std, center)) in enumerate(zip(n_per_center, cluster_std, centers))
-        ind_center = start_ind:(start_ind + n_per_center[i]-1)
-        X[ind_center,:] .= center' .+ std .* randn(element_type, (n_per_center[i], p));
-        y[ind_center] .= i
-        if verbose>0
-            println("center $i with $(n_per_center[i]) points created")
-        end
-        start_ind += n_per_center[i]
-    end
-
-    if shuffle
-       X, y = shuffle_Xy(X, y ; random_seed=random_seed)
-    end
-
-    if return_centers
-        return X, y, centers
-    else
-        return X, y
-    end
+    return X, y
 end
 
 
 
 
 """
-<<<<<<< HEAD
-make_circles(n::Int=100; shuffle=true, noise=0., random_seed=Random.GLOBAL_RNG, factor=0.8)
-=======
 make_circles(n::Int=100; shuffle::Bool=true, noise::Number=0., random_seed=Random.GLOBAL_RNG, factor::Number=0.8)
->>>>>>> 96b7d42f
 
 Generates a dataset with `n` bi-dimensional examples. Samples are created
 from two circles. One of the circles inside the other. The `noise` scalar
 can be used to add noise to the generation process. The scalar `factor`
 corresponds to the radius of the smallest circle.
 """
-<<<<<<< HEAD
-function make_circles(n::Int=100; shuffle=true, noise=0., random_seed=Random.GLOBAL_RNG, factor=0.8)
+function make_circles(n::Int=100; shuffle::Bool=true, noise::Number=0., random_seed=Random.GLOBAL_RNG, factor::Number=0.8)
 
-    0 <= factor <=1  || throw(ArgumentError("factor should be in [0,1]"))
-    0 <= noise  || throw(ArgumentError("noise should be in [0,inf)"))
-
-=======
-function make_circles(n::Int=100; shuffle::Bool=true, noise::Number=0., random_seed=Random.GLOBAL_RNG, factor::Number=0.8)
-   
->>>>>>> 96b7d42f
     Random.seed!(random_seed)
 
     n_out = div(n, 2)
@@ -146,29 +131,15 @@
 
 
 """
-<<<<<<< HEAD
-make_moons(n::Int=100; shuffle=true, noise=0.,
-           translation::Int=0.5, factor=1.0, random_seed=Random.GLOBAL_RNG)
-=======
 make_moons(n::Int=100; shuffle::Bool=true, noise::Number=0.,
            translation::Number=0.5, factor::Number=1.0, random_seed=Random.GLOBAL_RNG)
->>>>>>> 96b7d42f
 
 Generates `n` examples sampling from two moons. The `noise` can be changed to add
 noise to the samples.
 """
-<<<<<<< HEAD
-function make_moons(n::Int=100; shuffle=true, noise=0.,
-                   translation=0.5, factor=1.0, random_seed=Random.GLOBAL_RNG)
-
-    0 <= factor <=1  || throw(ArgumentError("factor should be in [0,1]"))
-    0 <= noise  || throw(ArgumentError("noise should be in [0,inf)"))
-
-=======
 function make_moons(n::Int=100; shuffle::Bool=true, noise::Number=0.,
                    translation::Number=0.5, factor::Number=1.0, random_seed=Random.GLOBAL_RNG)
-   
->>>>>>> 96b7d42f
+
     Random.seed!(random_seed)
 
     n_out = div(n, 2)
@@ -192,6 +163,4 @@
     X .+= noise .* rand(n, 2)
 
     return X, y
-end
-
-end #module+end